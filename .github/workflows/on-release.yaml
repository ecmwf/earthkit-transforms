name: on-release

on:
  release:
    types: [published]
  workflow_dispatch:
    inputs:
      branch:
        description: "Branch to deploy from"
        required: true
        default: "main"

concurrency:
  group: ${{ github.workflow }}-${{ github.ref }}
  cancel-in-progress: true

defaults:
  run:
    shell: bash -l {0}

jobs:
  combine-environments:
    runs-on: ubuntu-latest
    steps:
    - uses: actions/checkout@v4
      with:
        ref: ${{ github.event_name == 'workflow_dispatch' && github.event.inputs.branch || github.ref }}
    - uses: actions/setup-python@v5
      with:
        python-version: 3.x
    - name: Install conda-merge
      run: python -m pip install conda-merge
    - name: Combine environments
      run: conda-merge ci/environment-ci.yml environment.yml > ci/combined-environment.yml
    - uses: actions/upload-artifact@v4
      with:
        name: combined-environments
        path: ci/combined-environment.yml

  docs-build:
    needs: [combine-environments]
    runs-on: ubuntu-latest
    steps:
    - uses: actions/checkout@v4
      with:
        ref: ${{ github.event_name == 'workflow_dispatch' && github.event.inputs.branch || github.ref }}
    - uses: actions/download-artifact@v4
      with:
        name: combined-environments
        path: ci
    - name: Get current date
      id: date
      run: echo "date=$(date +%Y-%m-%d)" >> "${GITHUB_OUTPUT}"
    - uses: mamba-org/setup-micromamba@v1
      with:
        environment-file: ci/combined-environment.yml
        environment-name: DEVELOP
        cache-environment: true
        cache-environment-key: environment-${{ steps.date.outputs.date }}
        cache-downloads-key: downloads-${{ steps.date.outputs.date }}
        create-args: >-
          python=3.11
    - name: Install package
      run: python -m pip install --no-deps -e .
    - name: Build documentation
      run: make docs-build
    - name: Upload documentation artifact
      uses: actions/upload-pages-artifact@v3
      with:
        name: html-docs
        path: docs/_build/html
<<<<<<< HEAD
  docs-preview:
    runs-on: ubuntu-latest
    needs: docs-build
    if: github.event_name == 'workflow_dispatch'
    permissions:
      contents: write
    steps:
    - name: Download docs artifact
      uses: actions/download-artifact@v4
      with:
        name: html-docs
        path: docs/_build/html
    - name: Extract docs artifact
      run: |
        tar -xf docs/_build/html/artifact.tar -C docs/_build/html
        rm docs/_build/html/artifact.tar
    - name: List downloaded files (debug)
      run: ls -R docs/_build/html

    - name: Deploy docs preview
      uses: peaceiris/actions-gh-pages@v4
      with:
        github_token: ${{ secrets.GITHUB_TOKEN }}
        publish_dir: ./docs/_build/html
        publish_branch: gh-pages-preview
        destination_dir: ${{ github.event.inputs.branch || github.ref_name }}
        commit_message: "Docs preview: ${{ github.event.inputs.branch || github.ref_name }}"

    - name: Add preview URL to summary
      run: |
        BRANCH="${{ github.event.inputs.branch || github.ref_name }}"
        PREVIEW_URL="https://ecmwf.github.io/earthkit-transforms/${BRANCH}/"
        echo "### 🚀 Docs Preview" >> $GITHUB_STEP_SUMMARY
        echo "[View preview here](${PREVIEW_URL})" >> $GITHUB_STEP_SUMMARY
=======
>>>>>>> 76e9f320
  docs-deploy:
    if: github.event_name == 'release'
    needs: docs-build
    runs-on: ubuntu-latest
    permissions:
      pages: write
      id-token: write
    environment:
      name: github-pages
    steps:
    - name: Deploy to GitHub Pages
      id: deployment
      uses: actions/deploy-pages@v4

  distribution:
    runs-on: ubuntu-latest
    needs: [combine-environments]
    steps:
    - uses: actions/checkout@v4
      with:
        fetch-depth: 0   # fetch full history so setuptools-scm can find tags
        ref: ${{ github.event_name == 'workflow_dispatch' && github.event.inputs.branch || github.ref }}
    - uses: actions/setup-python@v5
      with:
        python-version: "3.13"
    - name: Install build tools
      run: |
        python -m pip install --upgrade pip
        python -m pip install build twine
    - name: Build distributions
      env:
        SETUPTOOLS_SCM_LOCAL_SCHEME: no-local-version
      run: |
        python -m build
    - name: Check distribution
      run: |
        python -m pip install --force-reinstall dist/*.whl
        python -m pip install twine
        twine check dist/*

    # Publish to TestPyPI when run manually
    - name: Publish to TestPyPI
      if: github.event_name == 'workflow_dispatch'
      uses: pypa/gh-action-pypi-publish@release/v1
      with:
        user: __token__
        password: ${{ secrets.PYPI_TEST_API_TOKEN }}
        repository-url: https://test.pypi.org/legacy/
        verbose: true

    # Publish to PyPI on release
    - name: Publish to PyPI
      if: github.event_name == 'release'
      uses: pypa/gh-action-pypi-publish@release/v1
      with:
        user: __token__
        password: ${{ secrets.PYPI_API_TOKEN }}<|MERGE_RESOLUTION|>--- conflicted
+++ resolved
@@ -69,43 +69,6 @@
       with:
         name: html-docs
         path: docs/_build/html
-<<<<<<< HEAD
-  docs-preview:
-    runs-on: ubuntu-latest
-    needs: docs-build
-    if: github.event_name == 'workflow_dispatch'
-    permissions:
-      contents: write
-    steps:
-    - name: Download docs artifact
-      uses: actions/download-artifact@v4
-      with:
-        name: html-docs
-        path: docs/_build/html
-    - name: Extract docs artifact
-      run: |
-        tar -xf docs/_build/html/artifact.tar -C docs/_build/html
-        rm docs/_build/html/artifact.tar
-    - name: List downloaded files (debug)
-      run: ls -R docs/_build/html
-
-    - name: Deploy docs preview
-      uses: peaceiris/actions-gh-pages@v4
-      with:
-        github_token: ${{ secrets.GITHUB_TOKEN }}
-        publish_dir: ./docs/_build/html
-        publish_branch: gh-pages-preview
-        destination_dir: ${{ github.event.inputs.branch || github.ref_name }}
-        commit_message: "Docs preview: ${{ github.event.inputs.branch || github.ref_name }}"
-
-    - name: Add preview URL to summary
-      run: |
-        BRANCH="${{ github.event.inputs.branch || github.ref_name }}"
-        PREVIEW_URL="https://ecmwf.github.io/earthkit-transforms/${BRANCH}/"
-        echo "### 🚀 Docs Preview" >> $GITHUB_STEP_SUMMARY
-        echo "[View preview here](${PREVIEW_URL})" >> $GITHUB_STEP_SUMMARY
-=======
->>>>>>> 76e9f320
   docs-deploy:
     if: github.event_name == 'release'
     needs: docs-build
